# Verification
The `verify` command uses the ATP [vampire](https://vprover.github.io/) to automatically verify that some form of equivalence holds between two programs, or between a program and a target language specification.
These equivalence types are described below.
By default, Anthem verifies equivalence -- this can also be specified by adding the `--direction universal` flag.
To verify one implication of the equivalence (e.g. \\(\rightarrow\\)) add the `--direction forward` flag (conversely, the `--direction backward` flag for \\(\leftarrow\\)).


## Strong Equivalence
Strong equivalence is a property that holds for a pair of programs (`Π1`, `Π2`) if `Π1 U Π` has the same answer sets as `Π2 U Π`, for any program `Π`.
This property can be verified for mini-gringo programs by determining the equivalence of `τ*Π1` and `τ*Π2` within the [HTA](https://doi.org/10.1017/S1471068421000338) (here-and-there with arithmetic) deductive system.
This problem can be reduced to a first-order reasoning task by applying the gamma transformation, e.g. determining the equivalence of `γτ*Π1` and `γτ*Π2`.
The property can be automatically verified with the command
```
    anthem verify --equivalence strong p1.lp p2.lp
```

<<<<<<< HEAD
<<<<<<< HEAD
Strong equivalence verification also allows users to select the transformation used for obtaining the formula representation of a program.
The default option is `tau*`, but `mu` may also be selected:
```
    anthem verify --equivalence strong --formula-representation mu p1.lp p2.lp
=======
=======
>>>>>>> 98436f8b
We can additionally specify the translation used to obtain the HTA representation of our programs.
Valid options are `tau*` (the default) or `mu`, which can be enabled with the command
```
    anthem verify --equivalence strong <programs> --formula-representation mu
<<<<<<< HEAD
>>>>>>> update
=======
>>>>>>> 98436f8b
```


## External Equivalence
Strong equivalence is sometimes too strong of a condition.
Sometimes we are interested in the behavior of only certain program predicates when the program is paired with a user guide defining the context in which the program should be used.
This is referred to as [external behavior](https://doi.org/10.1017/S1471068423000200).

As an example, consider the programs
```
    composite(I*J) :- I > 1, J > 1.
    prime(I) :- I = 2..n, not composite(I).
```
and
```
    composite(I*J) :- I = 2..n, J = 2..n.
    prime(I) :- I = 2..n, not composite(I).
```
paired with the user guide
```
    input: n -> integer.
    output: prime/1.
```
This user guide indicates that `n` is a placeholder -- that is, `n` is a symbolic constant that may be treated in a non-Herbrand way.
Specifically, `n` is to be interpreted as an integer.
The second line of the user guide declares that the external behavior of these programs is defined by the extent of the `prime/1` predicate.
If these extents coincide for all interpretations that interpret `n` as an integer, then we consider the programs externally equivalent.

Anthem can verify this claim automatically with the command
```
    anthem verify --equivalence external <SPECIFICATION> <PROGRAM> <USER GUIDE> --direction universal
```
This amounts to confirming that the program implements the specification under the assumptions of the user guide.
This is done by transforming the program(s) into their formula representations using the `τ*` and `COMP` transformations, then deriving their equivalence.
Currently, `τ*` is the only valid formula representation option for external equivalence,
as `mu` is not guaranteed to produce [completable theories](https://doi.org/10.1017/S147106842300039X).

Note that the `universal` direction is the default, and may be dropped.
To verify that the program posesses a certain property expressed by the specification, set the direction to backward (`--direction backward`).
To verify that the program's external behavior is a consequence of the specification, set the direction to forward (`--direction forward`).

Currently, external equivalence only supports `tau*` as a valid option for `--formula-representation`.


#### Tightness and Private Recursion
External equivalence can only be verified automatically if the program(s) are tight.
Anthem checks this condition by default when `verify` is invoked.
It may be that a non-tight program is [locally tight](https://doi.org/10.1017/S147106842300039X).
If a user is certain that their program is locally tight, then the tightness check can be bypassed by providing the flag `--bypass-tightness`.

A program contains private recursion with respect to a user guide if
* its predicate dependency graph has a cycle such that every vertex in it is a private symbol or
* it includes a choice rule with a private symbol in the head.
During external equivalence verification, any logic program is subjected to a test for private recursion and rejected if it occurs.
This step cannot be bypassed.

#### Renaming Private Predicates
In the example above, `prime/1` is a public predicate, and both definitions of `composite/1` are private predicates.
The predicates named `composite/1` are two different predicates, but they have conflicting names.
In such a case, the conflicting predicate from the program is renamed with an `_p`, e.g. `composite_p/1`.

#### Replacing Placeholders
Syntactically, `n` is a symbolic constant, but it has been paired with a user guide specifying that it should be interpreted as an integer.
However, the standard interpretations of interest interpret symbolic constants and numerals as themselves.
Thus, in an external equivalence verification task, we replace every occurrence of a symbolic constant `n` with an integer-sorted function constant named `n`, e.g. `n$i`.
This applies to all files involved: programs, specifications, user guides, and proof outlines.
Thus, while running the example above, you could expect to see such output as
```
> Proving forward_problem_0...
Axioms:
    forall V1 (composite(V1) <-> exists I J (exists I1$i J1$i (V1 = I1$i * J1$i and I1$i = I and J1$i = J) and (exists Z Z1 (Z = I and Z1 = 1 and Z > Z1) and exists Z Z1 (Z = J and Z1 = 1 and Z > Z1))))
    forall V1 (composite_p(V1) <-> exists I J (exists I1$i J1$i (V1 = I1$i * J1$i and I1$i = I and J1$i = J) and (exists Z Z1 (Z = I and exists I$i J$i K$i (I$i = 2 and J$i = n$i and Z1 = K$i and I$i <= K$i <= J$i) and Z = Z1) and exists Z Z1 (Z = J and exists I$i J$i K$i (I$i = 2 and J$i = n$i and Z1 = K$i and I$i <= K$i <= J$i) and Z = Z1))))
    forall V1 (prime(V1) <-> exists I (V1 = I and (exists Z Z1 (Z = I and exists I$i J$i K$i (I$i = 2 and J$i = n$i and Z1 = K$i and I$i <= K$i <= J$i) and Z = Z1) and exists Z (Z = I and not composite(Z)))))

Conjectures:
    forall V1 (prime(V1) -> exists I (V1 = I and (exists Z Z1 (Z = I and exists I$i J$i K$i (I$i = 2 and J$i = n$i and Z1 = K$i and I$i <= K$i <= J$i) and Z = Z1) and exists Z (Z = I and not composite_p(Z)))))
> Status:
    Theorem
```

for each problem.
The (problem name, axioms, conjecture) triple is printed as soon as the ATP is invoked, and the status (indicating if the ATP proved the conjecture from the axioms successfully) is printed once the ATP invocation returns.
If all the problems are proven (Theorem status) then Anthem reports success on the verification task.



### Answer Set Equivalence
Answer set equivalence (which asserts two programs have the same answer sets) is a special case of external equivalence.
A user guide without placeholders, assumptions or input declarations, that contains every predicate in a pair of programs `(Π1, Π2)` as an output declaration, can be used to validate the answer set equivalence of `Π1` and `Π2`.

## Interpreting Anthem Output
Anthem will pass a series of problems to an ATP backend and report the status of each using the [SZS status ontology](https://dblp.org/rec/conf/lpar/Sutcliffe08.bib).
If all problems are successfully verified, Anthem will report
```
    Success!
```
which indicates that the equivalence property holds.

Otherwise, Anthem will report
```
    Failure!
```
indicating that the equivalence property could not be verified.
Note that this is NOT a proof that the equivalence property does not hold.


## Problem Files vs End-to-end Use
Rather than invoking `vampire`, Anthem can produce a set of TPTP problem files that can be passed manually to a variety of ATPs.
If each problem is verified (the ATP reports a `Theorem` SZS status), then the verification can be considered successfully verified.
To invoke this option, add the `--no-proof-search` flag to a verification command, along with `--save-problems <DIR>` to save problem files to a directory of choice.


## Additional Options

Adding a `--no-simplify` flag disables the HT-equivalent simplifications that are automatically applied to the theory `COMP[τ*Π]`.

Adding a `--no-eq-break` flag disables "equivalence breaking."
When equivalence breaking is enabled, Anthem turns every conjecture of the form
\\[\forall X F(X) \leftrightarrow G(X)\\]
into a pair of conjectures
\\[\forall X F(X) \rightarrow G(X), \forall X G(X) \rightarrow F(X)\\]
which are passed to `vampire` separately.

Anthem can parallelize at the problem level with the `--prover-instances` (`-n`) argument -- this determines how many instances of the backend ATP are invoked.
It can also pass parallelism arguments to the ATP.
`--prover-cores` (`-m`) determines how many threads each ATP instance can use.
The `--time-limit` flag (`-t`) is the time limit in seconds to prove each problem passed to an ATP.<|MERGE_RESOLUTION|>--- conflicted
+++ resolved
@@ -14,24 +14,11 @@
     anthem verify --equivalence strong p1.lp p2.lp
 ```
 
-<<<<<<< HEAD
-<<<<<<< HEAD
 Strong equivalence verification also allows users to select the transformation used for obtaining the formula representation of a program.
 The default option is `tau*`, but `mu` may also be selected:
 ```
     anthem verify --equivalence strong --formula-representation mu p1.lp p2.lp
-=======
-=======
->>>>>>> 98436f8b
-We can additionally specify the translation used to obtain the HTA representation of our programs.
-Valid options are `tau*` (the default) or `mu`, which can be enabled with the command
-```
-    anthem verify --equivalence strong <programs> --formula-representation mu
-<<<<<<< HEAD
->>>>>>> update
-=======
->>>>>>> 98436f8b
-```
+
 
 
 ## External Equivalence
